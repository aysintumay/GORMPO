import torch
import torch.nn as nn
import torch.nn.functional as F
import numpy as np
from typing import Tuple, Optional, List
import matplotlib.pyplot as plt
from sklearn.metrics import roc_curve, auc
import argparse
import yaml
import os
import sys
import pickle
import seaborn as sns
import gym
# Add parent directory to path for imports
sys.path.append(os.path.dirname(os.path.dirname(os.path.abspath(__file__))))
from common.buffer import ReplayBuffer
from common.util import load_dataset_with_validation_split, create_synthetic_data
from helpers.plotter import (
    plot_likelihood_distributions,
    plot_val_test_id_distribution,
    plot_ood_metrics,
    plot_roc_curves,
    plot_likelihood_histograms,
    plot_tsne
)


class MLP(nn.Module):
    """Multi-layer perceptron for coupling layer transformations."""

    def __init__(self, input_dim: int, hidden_dims: List[int], output_dim: int):
        super().__init__()

        layers = []
        prev_dim = input_dim

        for hidden_dim in hidden_dims:
            layers.extend([
                nn.Linear(prev_dim, hidden_dim),
                nn.ReLU()
            ])
            prev_dim = hidden_dim

        layers.append(nn.Linear(prev_dim, output_dim))

        self.network = nn.Sequential(*layers)

    def forward(self, x: torch.Tensor) -> torch.Tensor:
        return self.network(x)


class CouplingLayer(nn.Module):
    """RealNVP coupling layer with affine transformation."""

    def __init__(self, input_dim: int, hidden_dims: List[int], mask: torch.Tensor):
        super().__init__()

        self.register_buffer('mask', mask)
        masked_dim = int(mask.sum().item())

        # Scale and translation networks
        self.scale_net = MLP(masked_dim, hidden_dims, input_dim - masked_dim).to(self.mask.device)
        self.translate_net = MLP(masked_dim, hidden_dims, input_dim - masked_dim).to(self.mask.device)

    def forward(self, x: torch.Tensor, reverse: bool = False) -> Tuple[torch.Tensor, torch.Tensor]:
        """
        Forward pass through coupling layer.

        Args:
            x: Input tensor
            reverse: If True, compute inverse transformation

        Returns:
            Transformed tensor and log determinant of Jacobian
        """
        if not isinstance(x, torch.Tensor):
            x = torch.tensor(x, dtype=torch.float32).to(self.mask.device)
        x_masked = x * self.mask
        x_unmasked = x * (1 - self.mask)

        # Get scale and translation from masked components
        x_masked_input = x_masked[:, self.mask.bool()]
        scale = self.scale_net(x_masked_input)
        translate = self.translate_net(x_masked_input)

        if not reverse:
            # Forward transformation: y = x * exp(s) + t
            log_scale = torch.tanh(scale)  # Stabilize scale
            x_unmasked_vals = x_unmasked[:, ~self.mask.bool()]
            y_unmasked = x_unmasked_vals * torch.exp(log_scale) + translate

            # Reconstruct full tensor
            y = x.clone()
            y[:, ~self.mask.bool()] = y_unmasked

            log_det = log_scale.sum(dim=1)

        else:
            # Inverse transformation: x = (y - t) * exp(-s)
            log_scale = torch.tanh(scale)
            x_unmasked_vals = x_unmasked[:, ~self.mask.bool()]
            y_unmasked = (x_unmasked_vals - translate) * torch.exp(-log_scale)

            # Reconstruct full tensor
            y = x.clone()
            y[:, ~self.mask.bool()] = y_unmasked

            log_det = -log_scale.sum(dim=1)

        return y, log_det


class RealNVP(nn.Module):
    """RealNVP normalizing flow model for density estimation."""

    def __init__(
        self,
        input_dim: int =2,
        num_layers: int = 6,
        hidden_dims: List[int] = [256, 256],
        device: str = 'cpu'
    ):
        super().__init__()

        self.input_dim = input_dim
        self.num_layers = num_layers
        self.device = device

        # Create alternating masks
        self.masks = []
        for i in range(num_layers):
            mask = torch.zeros(input_dim)
            if i % 2 == 0:
                mask[::2] = 1  # Even indices
            else:
                mask[1::2] = 1  # Odd indices
            self.masks.append(mask)

        # Create coupling layers
        self.coupling_layers = nn.ModuleList([
            CouplingLayer(input_dim, hidden_dims, mask.to(device))
            for mask in self.masks
        ])

        # Prior distribution parameters (standard normal)
        self.register_buffer('prior_mean', torch.zeros(input_dim))
        self.register_buffer('prior_std', torch.ones(input_dim))

        # Threshold for anomaly detection
        self.threshold = None

    def _apply(self, fn):
        """Override _apply to update self.device when model is moved."""
        super()._apply(fn)
        # Update self.device to match the actual device of parameters
        if len(list(self.parameters())) > 0:
            self.device = next(self.parameters()).device
        return self

    def forward(self, x: torch.Tensor, reverse: bool = False) -> Tuple[torch.Tensor, torch.Tensor]:
        """
        Forward pass through the flow.

        Args:
            x: Input tensor of shape (batch_size, input_dim)
            reverse: If True, sample from the model

        Returns:
            Transformed tensor and log determinant of Jacobian
        """
        # Use the actual device of model parameters instead of self.device
        model_device = next(self.parameters()).device
        log_det_total = torch.zeros(x.shape[0], device=model_device)

        if not reverse:
            # Forward: data -> latent
            z = x
            for layer in self.coupling_layers:
                z, log_det = layer(z, reverse=False)
                log_det_total += log_det
        else:
            # Reverse: latent -> data
            z = x
            for layer in reversed(self.coupling_layers):
                z, log_det = layer(z, reverse=True)
                log_det_total += log_det

        return z, log_det_total

    def score_samples(self, x: torch.Tensor) -> torch.Tensor:
        """Compute log probability of data points."""
        z, log_det = self.forward(x, reverse=False)

        # Log probability under prior (standard normal)
        log_prior = -0.5 * (
            z.pow(2).sum(dim=1) +
            self.input_dim * np.log(2 * np.pi)
        )
        # print(log_det.max().item(), np.exp(log_det.max().item()))

        return (log_prior + log_det).cpu()

    def sample(self, num_samples: int) -> torch.Tensor:
        """Generate samples from the model."""
        with torch.no_grad():
            # Sample from prior
            model_device = next(self.parameters()).device
            z = torch.randn(num_samples, self.input_dim, device=model_device)

            # Transform to data space
            x, _ = self.forward(z, reverse=True)

        return x

    def fit(
        self,
        train_data: torch.Tensor,
        val_data: torch.Tensor,
        epochs: int = 100,
        batch_size: int = 256,
        lr: float = 1e-3,
        patience: int = 15,
        verbose: bool = True
    ) -> dict:
        """
        Train the RealNVP model.

        Args:
            train_data: Training dataset
            val_data: Validation dataset for threshold selection
            epochs: Number of training epochs
            batch_size: Batch size for training
            lr: Learning rate
            patience: Early stopping patience
            verbose: Print training progress

        Returns:
            Training history dictionary
        """
        optimizer = torch.optim.Adam(self.parameters(), lr=lr)
        scheduler = torch.optim.lr_scheduler.ReduceLROnPlateau(
            optimizer, mode='max', factor=0.5, patience=patience//2
        )

        train_loader = torch.utils.data.DataLoader(
            torch.utils.data.TensorDataset(train_data),
            batch_size=batch_size,
            shuffle=True
        )

        history = {'train_loss': [], 'val_loss': []}
        best_val_loss = float('-inf')
        patience_counter = 0

        self.train()
        val_data = (val_data + 1e-3)
        for epoch in range(epochs):
            train_loss = 0.0
            num_batches = 0

            for batch_data, in train_loader:
                batch_data = batch_data.to(self.device)
                # noise = torch.rand_like(batch_data)*0.01   # uniform [0,1)
                batch_data = (batch_data + 1e-3)
                optimizer.zero_grad()

                # Compute negative log likelihood
                log_prob = self.score_samples(batch_data)
                loss = -log_prob.mean()

                loss.backward()
                optimizer.step()

                train_loss += loss.item()
                num_batches += 1

            train_loss /= num_batches

            # Validation
            self.eval()
            with torch.no_grad():
                # noise = torch.rand_like(val_data)*0.01  # uniform [0,1)
                
                val_log_prob = self.score_samples(val_data.to(self.device))
                val_loss = -val_log_prob.mean().item()
                # print("VALIDATION", val_log_prob.max(), np.exp(val_log_prob.max().item()))
            self.train()

            history['train_loss'].append(train_loss)
            history['val_loss'].append(val_loss)

            scheduler.step(val_loss)

            if verbose and epoch % 5 == 0:
                print(f'Epoch {epoch}: Train Loss = {train_loss:.4f}, Val Loss = {val_loss:.4f}')

            # Early stopping
            if val_loss > best_val_loss:
                best_val_loss = val_loss
                patience_counter = 0
            else:
                patience_counter += 1

            if patience_counter >= patience:
                if verbose:
                    print(f'Early stopping at epoch {epoch}')
                break

        # Set threshold based on validation data
        self.set_threshold(val_data)

        return history

    def set_threshold(
        self,
        val_data: torch.Tensor,
        anomaly_fraction: float = 0.01
    ):
        """
        Set threshold for anomaly detection based on validation data.

        Args:
            val_data: Validation dataset (assumed to be normal data)
            anomaly_fraction: Fraction of validation data to classify as anomalies
        """
        self.eval()
        with torch.no_grad():
            log_probs = self.score_samples(val_data.to(self.device))

        # Set threshold as percentile of validation log probabilities
        self.threshold = torch.quantile(log_probs, anomaly_fraction).item()

        print(f'Threshold set to {self.threshold:.4f} '
              f'(marking {anomaly_fraction*100:.1f}% of validation data as anomalies)')

    def predict_anomaly(self, x: torch.Tensor) -> torch.Tensor:
        """
        Predict anomalies based on log probability threshold.

        Args:
            x: Input data

        Returns:
            Boolean tensor indicating anomalies (True = anomaly)
        """
        if self.threshold is None:
            raise ValueError("Threshold not set. Call set_threshold() first.")

        self.eval()
        with torch.no_grad():
            log_probs = self.score_samples(x.to(self.device))

        return log_probs < self.threshold
    
    def predict(self, X):
        """
        Predict anomalies based on threshold

        Args:
            X: Test data

        Returns:
            predictions: 1 for normal, -1 for anomaly
        """
        scores = self.score_samples(X)
        return np.where(scores.cpu() >= self.threshold, 1, -1)
    
    def evaluate_anomaly_detection(
    self,
    normal_data: torch.Tensor,
    anomaly_data: torch.Tensor,
    plot: bool = True) -> dict:
        """
        Evaluate anomaly detection performance.
        """
        self.eval()

        # >>> Get the true device of the model <<<
        model_device = next(self.parameters()).device

        # >>> Move data to the same device as the model <<<
        normal_data = normal_data.to(model_device)
        anomaly_data = anomaly_data.to(model_device)

        print("Model device:", model_device)
        print("Normal data device:", normal_data.device)

        with torch.no_grad():
            normal_log_probs = self.score_samples(normal_data).cpu().numpy()
            anomaly_log_probs = self.score_samples(anomaly_data).cpu().numpy()

        # Create labels (0 = normal, 1 = anomaly)
        y_true = np.concatenate([
            np.zeros(len(normal_log_probs)),
            np.ones(len(anomaly_log_probs))
        ])

        # Use negative log prob as anomaly score
        y_scores = np.concatenate([-normal_log_probs, -anomaly_log_probs])

        # Compute ROC curve
        fpr, tpr, thresholds = roc_curve(y_true, y_scores)
        roc_auc = auc(fpr, tpr)

        # Compute accuracy with current threshold
        if self.threshold is not None:
            predictions = np.concatenate([
                normal_log_probs < self.threshold,
                anomaly_log_probs < self.threshold
            ])
            accuracy = (predictions == y_true).mean()
        else:
            accuracy = None

        results = {
            'roc_auc': roc_auc,
            'accuracy': accuracy,
            'normal_log_prob_mean': normal_log_probs.mean(),
            'normal_log_prob_std': normal_log_probs.std(),
            'anomaly_log_prob_mean': anomaly_log_probs.mean(),
            'anomaly_log_prob_std': anomaly_log_probs.std()
        }

        if plot:
            plt.figure(figsize=(8, 6))
            plt.plot(fpr, tpr, label=f'ROC Curve (AUC = {roc_auc:.3f})')
            plt.plot([0, 1], [0, 1], 'k--', label='Random')
            plt.xlabel('False Positive Rate')
            plt.ylabel('True Positive Rate')
            plt.title('ROC Curve for Anomaly Detection')
            plt.legend()
            plt.grid(True)
            plt.show()

        return results

    def save_model(self, save_path: str):
        """
        Save the RealNVP model and metadata.

        Args:
            save_path: Base path for saving (without extension)
        """
        # Create directory if it doesn't exist
        os.makedirs(os.path.dirname(save_path), exist_ok=True)

        # Save model state dict
        torch.save(self.state_dict(), f"{save_path}_model.pth")
        #calculate the logprobs in training data
        self.eval()
        with torch.no_grad():
            train_log_probs = self.score_samples(train_data.to(self.device))
        # Save metadata (threshold and config)
        metadata = {
            'threshold': self.threshold,
            'input_dim': self.input_dim,
            'num_layers': self.num_layers,
            'device': self.device,
            "mean":train_log_probs.cpu().mean().item(),
            "std":train_log_probs.cpu().std().item()

        }

        with open(f"{save_path}_meta_data.pkl", 'wb') as f:
            pickle.dump(metadata, f)

        print(f"Model saved to: {save_path}_model.pth")
        print(f"Metadata saved to: {save_path}_meta_data.pkl")

    @classmethod
    def load_model(cls, save_path: str, hidden_dims: List[int] = [256, 256]):
        """
        Load a saved RealNVP model.

        Args:
            save_path: Base path for loading (without extension)
            hidden_dims: Hidden layer dimensions (must match saved model)

        Returns:
            Loaded RealNVP model
        """
        # Load metadata
        with open(f"{save_path}_meta_data.pkl", 'rb') as f:
            metadata = pickle.load(f)

        # Create model with saved configuration
        model = cls(
            input_dim=metadata['input_dim'],
            num_layers=metadata['num_layers'],
            hidden_dims=hidden_dims,
            device=metadata['device']
        )

        # Load model state dict
        model.load_state_dict(torch.load(f"{save_path}_model.pth", map_location=metadata['device']))
        # model.to(cls.device)

        # Restore threshold
        model.threshold = metadata['threshold']

        print(f"Model loaded from: {save_path}_model.pth")
        print(f"Metadata loaded from: {save_path}_meta_data.pkl")
        print(f"Threshold: {model.threshold}")
        model_dict = {'model': model, 'thr': model.threshold, 'mean': metadata["mean"], 'std': metadata["std"]}
        return model_dict


def create_synthetic_data(n_samples=1000, dim=2, anomaly_type="outlier"):
    """
    Generate synthetic normal and anomalous data in arbitrary dimensions.

    Args:
        n_samples (int): number of normal samples
        dim (int): dimensionality of data
        anomaly_type (str): "outlier" or "uniform"

    Returns:
        (torch.FloatTensor, torch.FloatTensor): normal_data, anomaly_data
    """
    normal_data = []
    for _ in range(n_samples):
        if np.random.rand() < 0.7:
            # Main cluster around 0
            mean = np.zeros(dim)
            cov = np.eye(dim)                      # identity covariance
            sample = np.random.multivariate_normal(mean, cov, 1)
        else:
            # Secondary cluster around 3
            mean = np.ones(dim) * 3
            cov = 0.5 * np.eye(dim)                # smaller spread
            sample = np.random.multivariate_normal(mean, cov, 1)
        normal_data.append(sample[0])

    normal_data = np.array(normal_data)

    # Anomalous data
    if anomaly_type == "outlier":
        mean = np.ones(dim) * 10
        cov = 2 * np.eye(dim)
        anomaly_data = np.random.multivariate_normal(mean, cov, n_samples // 5)
    elif anomaly_type == "uniform":
        anomaly_data = np.random.uniform(-5, 8, (n_samples // 5, dim))
    else:
        raise ValueError(f"Unknown anomaly type: {anomaly_type}")

    return torch.FloatTensor(normal_data), torch.FloatTensor(anomaly_data)


def load_rl_data_for_kde(args, env=None, val_split_ratio=0.2, test_split_ratio=0.2):
    """
    Load RL dataset and prepare next_observations + actions for KDE training.

    Args:
        args: Arguments containing data_path, obs_shape, action_dim
        env: Environment object (for Abiomed datasets)
        val_split_ratio: Fraction of data for validation

    Returns:
        Tuple of (train_data, val_data, kde_input_dim)
    """
    # Load dataset using the existing utility function
    dataset_result = load_dataset_with_validation_split(
        args=args,
        env=env,
        val_split_ratio=val_split_ratio,
        test_split_ratio=test_split_ratio
    )

    train_dataset = dataset_result['train_data']
    val_dataset = dataset_result['val_data']
    test_dataset = dataset_result['test_data']
    buffer_len = dataset_result['buffer_len']

    # print(f"Loaded dataset with {buffer_len} total samples")

    # Initialize ReplayBuffer
   
    offline_buffer = ReplayBuffer(
            buffer_size=len(train_dataset["observations"]),
            obs_shape=args.obs_dim,
            obs_dtype=np.float32,
            action_dim=args.action_dim,
            action_dtype=np.float32
            )
    for i in range(len(train_dataset['observations'])):
        offline_buffer.add(
            obs=train_dataset['observations'][i],
            next_obs=train_dataset['next_observations'][i],
            action=train_dataset['actions'][i],
            reward=train_dataset['rewards'][i],
            terminal=train_dataset['terminals'][i]
        )

    # Extract concatenated next_observations + actions for KDE
    train_next_obs = torch.FloatTensor(train_dataset['next_observations'])
    train_actions = torch.FloatTensor(train_dataset['actions'])

    # Concatenate next_observations and actions for training data
    train_kde_input = torch.cat([train_next_obs, train_actions], dim=1)

   
    val_next_obs = torch.FloatTensor(val_dataset['next_observations'])
    val_actions = torch.FloatTensor(val_dataset['actions'])

 
    test_next_obs = torch.FloatTensor(test_dataset['next_observations'])
    test_actions = torch.FloatTensor(test_dataset['actions'])
    # Concatenate next_observations and actions for validation data
    val_kde_input = torch.cat([val_next_obs, val_actions], dim=1)
    test_kde_input = torch.cat([test_next_obs, test_actions], dim=1)

    # Calculate input dimension for KDE model
    kde_input_dim = train_kde_input.shape[1]

    print(f"KDE input shape: {train_kde_input.shape}")
    print(f"KDE input dimension: {kde_input_dim}")
    print(f"Next observations dim: {train_next_obs.shape[1]}, Actions dim: {train_actions.shape[1]}")

    return train_kde_input, val_kde_input, test_kde_input, kde_input_dim


def load_config(config_path: str) -> dict:
    """Load configuration from YAML file."""
    if not os.path.exists(config_path):
        raise FileNotFoundError(f"Config file not found: {config_path}")

    with open(config_path, 'r') as f:
        config = yaml.safe_load(f)

    return config


def parse_args():
    """Parse command line arguments."""
    print("Running", __file__)
    config_parser = argparse.ArgumentParser(add_help=False)
    config_parser.add_argument("--config", type=str, default="configs/realnvp/hopper.yaml")
    config_args, remaining_argv = config_parser.parse_known_args()
    if config_args.config:
        with open(config_args.config, "r") as f:
            config = yaml.safe_load(f)
            config = {k.replace("-", "_"): v for k, v in config.items()}
    else:
        config = {}
    parser = argparse.ArgumentParser(parents=[config_parser])
   
    parser.add_argument('--device', type=str, default=None,
                        help='Device to use (cuda/cpu). Overrides config file.')
    parser.add_argument('--epochs', type=int, default=None,
                        help='Number of training epochs. Overrides config file.')
    parser.add_argument('--verbose', action='store_true',
                        help='Enable verbose output. Overrides config file.')

    # RL dataset specific arguments
    parser.add_argument('--data_path', type=str, default=None,
                        help='Path to RL dataset file (pickle or npz)')
    parser.add_argument('--task', type=str, default='hopper-medium-v2',
                        help='Task name (e.g., abiomed, halfcheetah-medium-v2)')
    parser.add_argument('--obs_dim', type=int, nargs='+', default=[11],
                        help='Observation shape (default: [17] for HalfCheetah)')
    parser.add_argument('--action_dim', type=int, default=3,
                        help='Action dimension (default: 6 for HalfCheetah)')
    parser.set_defaults(**config)
    args = parser.parse_args(remaining_argv)
    args.config = config
   
    return args

def plot_likelihood_distributions(
    model,
    train_data,
    val_data,
    ood_data=None,
    thr= None,
    title="Likelihood Distribution",
    savepath=None,
    bins=50
):
    """
    Visualize log-likelihood distributions for train, val, and OOD data.

    Args:
        model: density model with .score_samples(X) method (returns log probs)
        train_data: np.ndarray or torch.Tensor, in-distribution training set
        val_data:   np.ndarray or torch.Tensor, held-out validation set
        ood_data:   np.ndarray or torch.Tensor, optional OOD dataset
        title: str, title for the plot
        savepath: str, optional path to save figure
        bins: int, number of histogram bins
    """
    # --- Compute log-likelihoods ---
    logp_train = model.score_samples(train_data).detach().cpu().numpy()
    logp_val   = model.score_samples(val_data).detach().cpu().numpy()
    logp_ood   = None
    if ood_data is not None:
        logp_ood = model.score_samples(ood_data).detach().cpu().numpy()


    # --- Plot ---
    plt.figure(figsize=(8, 5))
    sns.histplot(logp_train, bins=bins, color="blue", alpha=0.4, label="Train", kde=True)
    sns.histplot(logp_val, bins=bins, color="green", alpha=0.4, label="Validation", kde=True)
    plt.axvline(x=thr, color='tab:red', linestyle='--', label='Threshold')
    plt.xlabel("Log-likelihood", fontsize=14)
    plt.ylabel("Frequency", fontsize=14)
    plt.title(title, fontsize=16, fontweight='bold')
    plt.legend(fontsize=12)
    plt.tight_layout(pad=2.0)
    plt.savefig(f"figures/train_distribution_kde.png", dpi=300, bbox_inches="tight")
    print(f"Saved figure at figures/train_distribution_kde.png")
    plt.figure(figsize=(8, 5))


    if logp_ood is not None:
        sns.histplot(logp_ood, bins=bins, color="red", alpha=0.4, label="Test", kde=True)
        plt.axvline(x=thr, color='tab:red', linestyle='--', label='Threshold')

    plt.xlabel("Log-likelihood", fontsize=14)
    plt.ylabel("Frequency", fontsize=14)
    plt.title(title, fontsize=16, fontweight='bold')
    plt.legend(fontsize=12)
    plt.tight_layout(pad=2.0)
    plt.savefig(f"figures/distribution_kde.png", dpi=300, bbox_inches="tight")
    print(f"Saved figure at figures/distribution_kde.png")


def plot_val_test_id_distribution(
    model,
    val_data,
    test_id_data,
    thr=None,
    title="Validation vs Test ID Log-Likelihood Distribution",
    savepath="figures/val_test_id_distribution.png",
    bins=50
):
    """
    Visualize log-likelihood distributions for validation and test ID data in one plot.

    Args:
        model: density model with .score_samples(X) method (returns log probs)
        val_data: np.ndarray or torch.Tensor, validation set
        test_id_data: np.ndarray or torch.Tensor, in-distribution test set
        thr: float, threshold value to indicate on the plot
        title: str, title for the plot
        savepath: str, path to save figure
        bins: int, number of histogram bins
    """
    # --- Compute log-likelihoods ---
    logp_val = model.score_samples(val_data).detach().cpu().numpy()
    logp_test_id = model.score_samples(test_id_data).detach().cpu().numpy()

    # --- Plot ---
    plt.figure(figsize=(7, 6))
    sns.histplot(logp_val, bins=bins, color="green", alpha=0.5, label="Validation", kde=True, stat="density")
    sns.histplot(logp_test_id, bins=bins, color="blue", alpha=0.5, label="Test ID", kde=True, stat="density")

    if thr is not None:
        plt.axvline(x=thr, color='tab:red', linestyle='--', linewidth=2, label=f'Threshold ({thr:.3f})')

    plt.xlabel("Log-Likelihood", fontsize=16, labelpad=10)
    plt.ylabel("Density", fontsize=16, labelpad=10)
    plt.title(title, fontsize=16, fontweight='bold', pad=15)
    plt.legend(fontsize=13)
    plt.grid(True, alpha=0.3)
    plt.tight_layout(pad=2.5)

    # Create directory if it doesn't exist
    os.makedirs(os.path.dirname(savepath), exist_ok=True)
    plt.savefig(savepath, dpi=300, bbox_inches="tight")
    print(f"Saved figure at {savepath}")
    plt.close()

    # Print statistics
    print(f"\nValidation Log-Likelihood Statistics:")
    print(f"  Mean: {logp_val.mean():.4f}")
    print(f"  Std:  {logp_val.std():.4f}")
    print(f"  Min:  {logp_val.min():.4f}")
    print(f"  Max:  {logp_val.max():.4f}")

    print(f"\nTest ID Log-Likelihood Statistics:")
    print(f"  Mean: {logp_test_id.mean():.4f}")
    print(f"  Std:  {logp_test_id.std():.4f}")
    print(f"  Min:  {logp_test_id.min():.4f}")
    print(f"  Max:  {logp_test_id.max():.4f}")

    if thr is not None:
        val_below_thr = (logp_val < thr).sum() / len(logp_val) * 100
        test_below_thr = (logp_test_id < thr).sum() / len(logp_test_id) * 100
        print(f"\nPercentage below threshold:")
        print(f"  Validation: {val_below_thr:.2f}%")
        print(f"  Test ID:    {test_below_thr:.2f}%")

def create_ood_test(data, model, percentage=[0.1, 0.3, 0.5, 0.7, 0.9], noise_std=0.1):
    """
    Create OOD test sets with different OOD ratios and compute ROC AUC metrics.

    Args:
        data: torch.Tensor or np.ndarray, assumed to be (mostly) ID data
        model: trained RealNVP model with .predict and .score_samples
        percentage: list of OOD fractions (between 0 and 1)
        noise_std: standard deviation of Gaussian noise to create OOD samples

    Returns:
        data_dict: dict[perc] -> torch.FloatTensor test set on model.device
        res_dict:  dict[perc] -> dict with metrics (mean_score, roc_auc, accuracy, id_accuracy, ood_accuracy)
    """
    data_dict = {}
    res_dict = {}

    # Make a CPU tensor for all indexing / numpy ops
    if isinstance(data, torch.Tensor):
        data_cpu = data.detach().cpu()
    else:
        data_cpu = torch.as_tensor(data, dtype=torch.float32)

    # Get model device from parameters
    model_device = next(model.parameters()).device

    # Get inlier predictions (1 = normal, -1 = anomaly), using model's device internally
    predictions_tr = model.predict(data)  # returns numpy array

    # Indices of in-distribution points
    idx_in = np.where(predictions_tr == 1)[0]
    if len(idx_in) == 0:
        raise RuntimeError("No in-distribution points (predictions == 1) found in data.")

    # Take a 20% random subset of inliers as our base pool
    subset_size = max(1, int(0.2 * len(idx_in)))
    chosen_in = np.random.choice(idx_in, size=subset_size, replace=False)
    small_data = data_cpu[chosen_in].numpy()   # shape: (subset_size, D)

    # For each OOD percentage, build a mixed test set
    for perc in percentage:
        # perc = fraction of OOD samples in the test set
        test_size = subset_size
        n_ood = int(perc * test_size)
        n_id = test_size - n_ood

        # ID part: sample from small_data
        if n_id > 0:
            id_idx = np.random.choice(test_size, size=n_id, replace=False)
            id_part = small_data[id_idx]
        else:
            id_part = np.empty((0, small_data.shape[1]), dtype=small_data.dtype)

        # OOD part: noisy copies of small_data
        if n_ood > 0:
            ood_idx = np.random.choice(test_size, size=n_ood, replace=True)
            ood_base = small_data[ood_idx]
            noisy_part = ood_base + np.random.normal(0, noise_std, ood_base.shape)
        else:
            noisy_part = np.empty((0, small_data.shape[1]), dtype=small_data.dtype)

        mixed = np.concatenate([id_part, noisy_part], axis=0)

        # Move mixed test set onto model device for scoring
        mixed_tensor = torch.FloatTensor(mixed).to(model_device)
        data_dict[perc] = mixed_tensor

        # Create ground truth labels (0 = ID/normal, 1 = OOD/anomaly)
        y_true = np.concatenate([
            np.zeros(n_id),  # ID samples
            np.ones(n_ood)   # OOD samples
        ])

        # Score samples
        with torch.no_grad():
            scores_test = model.score_samples(mixed_tensor.to(model.device)).cpu().numpy()

        mean_score = scores_test.mean()

        # Compute ROC AUC if we have both classes
        if n_id > 0 and n_ood > 0:
            # Use negative log prob as anomaly score (higher = more anomalous)
            y_scores = -scores_test
            fpr, tpr, thresholds = roc_curve(y_true, y_scores)
            roc_auc = auc(fpr, tpr)
        else:
            roc_auc = None

        # Compute accuracy metrics using model's threshold
        if model.threshold is not None:
            # Predictions: log_prob < threshold means anomaly
            predictions = scores_test < model.threshold

            # Overall accuracy
            accuracy = (predictions == y_true).mean() if len(y_true) > 0 else None

            # ID accuracy (correctly classified as normal)
            if n_id > 0:
                id_predictions = scores_test[:n_id] >= model.threshold
                id_accuracy = id_predictions.mean()
            else:
                id_accuracy = None

            # OOD accuracy (correctly classified as anomaly)
            if n_ood > 0:
                ood_predictions = scores_test[n_id:] < model.threshold
                ood_accuracy = ood_predictions.mean()
            else:
                ood_accuracy = None
        else:
            accuracy = None
            id_accuracy = None
            ood_accuracy = None

        # Store comprehensive results
        res_dict[perc] = {
            'mean_score': mean_score,
            'roc_auc': roc_auc,
            'accuracy': accuracy,
            'id_accuracy': id_accuracy,
            'ood_accuracy': ood_accuracy,
            'n_id': n_id,
            'n_ood': n_ood
        }

        print(f"Percentage OOD: {perc:.1%}")
        print(f"  Mean Score: {mean_score:.4f}")
        if roc_auc is not None:
            print(f"  ROC AUC: {roc_auc:.4f}")
        if accuracy is not None:
            print(f"  Overall Accuracy: {accuracy:.4f}")
        if id_accuracy is not None:
            print(f"  ID Accuracy: {id_accuracy:.4f}")
        if ood_accuracy is not None:
            print(f"  OOD Accuracy: {ood_accuracy:.4f}")
        print()

    return data_dict, res_dict


def create_ood_test_multiple_noise_levels(
    data,
    model,
    percentage=[0.1, 0.3, 0.5, 0.7, 0.9],
    noise_levels=[0.05, 0.1, 0.5]
):
    """
    Create multiple OOD test sets with different noise levels.

    Args:
        data: torch.Tensor or np.ndarray, assumed to be (mostly) ID data
        model: trained RealNVP model with .predict and .score_samples
        percentage: list of OOD fractions (between 0 and 1)
        noise_levels: list of noise standard deviations for creating OOD samples

    Returns:
        results_by_noise: dict[noise_std] -> {
            'data_dict': dict[perc] -> torch.FloatTensor test set,
            'res_dict': dict[perc] -> dict with metrics
        }
    """
    results_by_noise = {}

    for noise_std in noise_levels:
        print(f"\n{'='*80}")
        print(f"Creating OOD test sets with noise level: {noise_std}")
        print(f"{'='*80}")

        data_dict, res_dict = create_ood_test(
            data=data,
            model=model,
            percentage=percentage,
            noise_std=noise_std
        )

        results_by_noise[noise_std] = {
            'data_dict': data_dict,
            'res_dict': res_dict
        }

    return results_by_noise


def plot_ood_metrics(res_dict, test_id_score=None, save_dir="figures"):
    """
    Plot comprehensive OOD detection metrics.

    Args:
        res_dict: Dictionary with OOD percentages as keys and metrics as values
        test_id_score: Optional mean score for pure ID test data (0% OOD)
        save_dir: Directory to save figures
    """
    os.makedirs(save_dir, exist_ok=True)

    # Prepare data including pure ID test (0% OOD) if provided
    percentages = sorted(res_dict.keys())
    if test_id_score is not None:
        percentages = [0.0] + percentages

    mean_scores = []
    roc_aucs = []
    accuracies = []
    id_accuracies = []
    ood_accuracies = []

    for perc in percentages:
        if perc == 0.0 and test_id_score is not None:
            # Pure ID test data
            mean_scores.append(test_id_score)
            roc_aucs.append(None)  # No ROC AUC for pure ID data
            accuracies.append(None)
            id_accuracies.append(None)
            ood_accuracies.append(None)
        else:
            metrics = res_dict[perc]
            mean_scores.append(metrics['mean_score'])
            roc_aucs.append(metrics['roc_auc'])
            accuracies.append(metrics['accuracy'])
            id_accuracies.append(metrics['id_accuracy'])
            ood_accuracies.append(metrics['ood_accuracy'])

    # Create a figure with multiple subplots
    fig, axes = plt.subplots(2, 2, figsize=(14, 10))
    fig.suptitle('OOD Detection Performance Metrics', fontsize=18, fontweight='bold', y=0.995)

    # Plot 1: Mean Log-Likelihood vs OOD Ratio
    ax1 = axes[0, 0]
    ax1.plot([p * 100 for p in percentages], mean_scores, 'o-', linewidth=2, markersize=8, color='steelblue')
    ax1.set_xlabel('OOD Percentage (%)', fontsize=14)
    ax1.set_ylabel('Mean Log-Likelihood', fontsize=14)
    ax1.set_title('Log-Likelihood vs OOD Ratio', fontsize=15, fontweight='bold')
    ax1.grid(True, alpha=0.3)
    ax1.set_xticks([p * 100 for p in percentages])
    ax1.tick_params(labelsize=12)

    # Plot 2: ROC AUC vs OOD Ratio
    ax2 = axes[0, 1]
    valid_percentages = [p for p, auc in zip(percentages, roc_aucs) if auc is not None]
    valid_aucs = [auc for auc in roc_aucs if auc is not None]
    if valid_aucs:
        ax2.plot([p * 100 for p in valid_percentages], valid_aucs, 'o-', linewidth=2, markersize=8, color='forestgreen')
        ax2.axhline(y=0.5, color='r', linestyle='--', label='Random Classifier', alpha=0.7)
        ax2.set_xlabel('OOD Percentage (%)', fontsize=14)
        ax2.set_ylabel('ROC AUC', fontsize=14)
        ax2.set_title('ROC AUC vs OOD Ratio', fontsize=15, fontweight='bold')
        ax2.set_ylim([0, 1.05])
        ax2.grid(True, alpha=0.3)
        ax2.legend(fontsize=12)
        ax2.set_xticks([p * 100 for p in valid_percentages])
        ax2.tick_params(labelsize=12)

    # Plot 3: Accuracy Metrics vs OOD Ratio
    ax3 = axes[1, 0]
    valid_percentages_acc = [p for p, acc in zip(percentages, accuracies) if acc is not None]
    valid_accuracies = [acc for acc in accuracies if acc is not None]
    valid_id_acc = [acc for acc in id_accuracies if acc is not None]
    valid_ood_acc = [acc for acc in ood_accuracies if acc is not None]

    if valid_accuracies:
        ax3.plot([p * 100 for p in valid_percentages_acc], valid_accuracies, 'o-', linewidth=2, markersize=8, label='Overall Accuracy', color='purple')
        ax3.plot([p * 100 for p in valid_percentages_acc], valid_id_acc, 's-', linewidth=2, markersize=8, label='ID Accuracy', color='blue')
        ax3.plot([p * 100 for p in valid_percentages_acc], valid_ood_acc, '^-', linewidth=2, markersize=8, label='OOD Accuracy', color='red')
        ax3.set_xlabel('OOD Percentage (%)', fontsize=14)
        ax3.set_ylabel('Accuracy', fontsize=14)
        ax3.set_title('Accuracy Metrics vs OOD Ratio', fontsize=15, fontweight='bold')
        ax3.set_ylim([0, 1.05])
        ax3.grid(True, alpha=0.3)
        ax3.legend(loc='best', fontsize=12)
        ax3.set_xticks([p * 100 for p in valid_percentages_acc])
        ax3.tick_params(labelsize=12)

    # Plot 4: Summary Table
    ax4 = axes[1, 1]
    ax4.axis('off')

    # Create table data
    table_data = []
    headers = ['OOD %', 'Log-Like', 'ROC AUC', 'Accuracy', 'ID Acc', 'OOD Acc']

    for i, perc in enumerate(percentages):
        row = [f"{perc:.1%}"]
        row.append(f"{mean_scores[i]:.3f}")
        row.append(f"{roc_aucs[i]:.3f}" if roc_aucs[i] is not None else "N/A")
        row.append(f"{accuracies[i]:.3f}" if accuracies[i] is not None else "N/A")
        row.append(f"{id_accuracies[i]:.3f}" if id_accuracies[i] is not None else "N/A")
        row.append(f"{ood_accuracies[i]:.3f}" if ood_accuracies[i] is not None else "N/A")
        table_data.append(row)

    table = ax4.table(cellText=table_data, colLabels=headers, loc='center', cellLoc='center')
    table.auto_set_font_size(False)
    table.set_fontsize(9)
    table.scale(1, 2)

    # Color header
    for i in range(len(headers)):
        table[(0, i)].set_facecolor('#4CAF50')
        table[(0, i)].set_text_props(weight='bold', color='white')

    # Alternate row colors
    for i in range(1, len(table_data) + 1):
        for j in range(len(headers)):
            if i % 2 == 0:
                table[(i, j)].set_facecolor('#f0f0f0')

    plt.tight_layout(pad=2.5)
    save_path = os.path.join(save_dir, 'ood_metrics_summary.png')
    plt.savefig(save_path, dpi=300, bbox_inches='tight')
    print(f"Saved metrics summary plot to: {save_path}")
    plt.close()


def plot_roc_curves(model, test_ood_dict, res_ood_dict, save_dir="figures"):
    """
    Plot ROC curves for different OOD ratios.

    Args:
        model: Trained RealNVP model
        test_ood_dict: Dictionary with OOD percentages as keys and test data as values
        res_ood_dict: Dictionary with metrics including ground truth labels
        save_dir: Directory to save figures
    """
    os.makedirs(save_dir, exist_ok=True)

    plt.figure(figsize=(10, 8))
    colors = plt.cm.viridis(np.linspace(0, 1, len(test_ood_dict)))

    for i, (perc, test_data) in enumerate(sorted(test_ood_dict.items())):
        metrics = res_ood_dict[perc]
        n_id = metrics['n_id']
        n_ood = metrics['n_ood']

        if n_id > 0 and n_ood > 0:
            # Get scores
            with torch.no_grad():
                scores = model.score_samples(test_data.to(model.device)).cpu().numpy()

            # Create labels
            y_true = np.concatenate([np.zeros(n_id), np.ones(n_ood)])
            y_scores = -scores  # Negative log prob as anomaly score

            # Compute ROC curve
            fpr, tpr, _ = roc_curve(y_true, y_scores)
            roc_auc = auc(fpr, tpr)

            plt.plot(fpr, tpr, linewidth=2, color=colors[i],
                    label=f'{perc:.1%} OOD (AUC = {roc_auc:.3f})')

    # Plot diagonal
    plt.plot([0, 1], [0, 1], 'k--', linewidth=2, label='Random Classifier', alpha=0.5)

    plt.xlabel('False Positive Rate', fontsize=15)
    plt.ylabel('True Positive Rate', fontsize=15)
    plt.title('ROC Curves for Different OOD Ratios', fontsize=17, fontweight='bold')
    plt.legend(loc='lower right', fontsize=12)
    plt.grid(True, alpha=0.3)
    plt.xlim([0.0, 1.0])
    plt.ylim([0.0, 1.05])
    plt.tick_params(labelsize=13)
    plt.tight_layout(pad=2.0)
    save_path = os.path.join(save_dir, 'roc_curves_comparison.png')
    plt.savefig(save_path, dpi=300, bbox_inches='tight')
    print(f"Saved ROC curves comparison to: {save_path}")
    plt.close()


def plot_likelihood_histograms(model, test_ood_dict, test_id_data=None, save_dir="figures"):
    """
    Plot likelihood distributions for different OOD ratios.

    Args:
        model: Trained RealNVP model
        test_ood_dict: Dictionary with OOD percentages as keys and test data as values
        test_id_data: Optional pure ID test data
        save_dir: Directory to save figures
    """
    os.makedirs(save_dir, exist_ok=True)

    fig, axes = plt.subplots(2, 3, figsize=(16, 10))
    fig.suptitle('Log-Likelihood Distributions for Different OOD Ratios', fontsize=18, fontweight='bold', y=0.995)

    axes = axes.flatten()
    percentages = sorted(test_ood_dict.keys())

    # Add pure ID test if available
    if test_id_data is not None:
        with torch.no_grad():
            id_scores = model.score_samples(test_id_data.to(model.device)).cpu().numpy()

        ax = axes[0]
        ax.hist(id_scores, bins=50, color='blue', alpha=0.6, label='ID (0% OOD)', edgecolor='black')
        if model.threshold is not None:
            ax.axvline(x=model.threshold, color='red', linestyle='--', linewidth=2, label='Threshold')
        ax.set_xlabel('Log-Likelihood', fontsize=13)
        ax.set_ylabel('Frequency', fontsize=13)
        ax.set_title(f'0% OOD (Pure ID)\nMean: {id_scores.mean():.3f}', fontsize=14, fontweight='bold')
        ax.legend(fontsize=11)
        ax.grid(True, alpha=0.3)
        ax.tick_params(labelsize=11)
        plot_idx = 1
    else:
        plot_idx = 0

    # Plot for each OOD percentage
    for perc in percentages:
        if plot_idx >= len(axes):
            break

        test_data = test_ood_dict[perc]
        with torch.no_grad():
            scores = model.score_samples(test_data.to(model.device)).cpu().numpy()

        ax = axes[plot_idx]
        ax.hist(scores, bins=50, color='purple', alpha=0.6, edgecolor='black')
        if model.threshold is not None:
            ax.axvline(x=model.threshold, color='red', linestyle='--', linewidth=2, label='Threshold')
        ax.set_xlabel('Log-Likelihood', fontsize=13)
        ax.set_ylabel('Frequency', fontsize=13)
        ax.set_title(f'{perc:.1%} OOD\nMean: {scores.mean():.3f}', fontsize=14, fontweight='bold')
        ax.legend(fontsize=11)
        ax.grid(True, alpha=0.3)
        ax.tick_params(labelsize=11)
        plot_idx += 1

    # Hide unused subplots
    for idx in range(plot_idx, len(axes)):
        axes[idx].axis('off')

    plt.tight_layout(pad=2.5)
    save_path = os.path.join(save_dir, 'likelihood_histograms.png')
    plt.savefig(save_path, dpi=300, bbox_inches='tight')
    print(f"Saved likelihood histograms to: {save_path}")
    plt.close()


def plot_tsne(tsne_data1, preds, title):

    plt.figure(figsize=(10, 6))
    plt.scatter(tsne_data1[preds == 1, 0], tsne_data1[preds == 1, 1],
                color='blue', label='ID', alpha=0.5)
    plt.scatter(tsne_data1[preds == -1, 0], tsne_data1[preds == -1, 1],
                color='red', label='OOD', alpha=0.5)
    plt.title(title, fontsize=16, fontweight='bold')

    plt.xlabel('TSNE Dimension 1', fontsize=14)
    plt.ylabel('TSNE Dimension 2', fontsize=14)
    plt.tick_params(labelsize=12)
    #save figure
    plt.legend(fontsize=12)
    plt.tight_layout(pad=2.0)
    plt.savefig(f"figures/{title.replace(' ', '_')}.png", dpi=300, bbox_inches="tight")


def compare_noise_levels(results_by_noise, test_id_score=None, save_dir="figures"):
    """
    Create comprehensive comparison plots for different noise levels.

    Args:
        results_by_noise: dict[noise_std] -> {'data_dict': ..., 'res_dict': ...}
        test_id_score: Optional mean score for pure ID test data (0% OOD)
        save_dir: Directory to save figures
    """
    os.makedirs(save_dir, exist_ok=True)

    noise_levels = sorted(results_by_noise.keys())
    colors = plt.cm.viridis(np.linspace(0, 0.9, len(noise_levels)))

    # Create figure with 2x2 subplots
    fig, axes = plt.subplots(2, 2, figsize=(16, 12))
    fig.suptitle('Comparison of OOD Detection Across Different Noise Levels',
                 fontsize=18, fontweight='bold', y=0.995)

    # Get percentages from first noise level results
    first_noise = noise_levels[0]
    percentages = sorted(results_by_noise[first_noise]['res_dict'].keys())

    # ============ Plot 1: Mean Log-Likelihood vs OOD Ratio for Different Noise Levels ============
    ax1 = axes[0, 0]
    for idx, noise_std in enumerate(noise_levels):
        res_dict = results_by_noise[noise_std]['res_dict']
        mean_scores = [res_dict[perc]['mean_score'] for perc in percentages]
        ax1.plot([p * 100 for p in percentages], mean_scores, 'o-',
                linewidth=2, markersize=8, color=colors[idx],
                label=f'Noise σ={noise_std}')

    ax1.set_xlabel('OOD Percentage (%)', fontsize=14)
    ax1.set_ylabel('Mean Log-Likelihood', fontsize=14)
    ax1.set_title('Log-Likelihood vs OOD Ratio', fontsize=15, fontweight='bold')
    ax1.grid(True, alpha=0.3)
    ax1.legend(loc='best', fontsize=12)
    ax1.set_xticks([p * 100 for p in percentages])
    ax1.tick_params(labelsize=12)

    # ============ Plot 2: Overall Accuracy vs OOD Ratio ============
    ax2 = axes[0, 1]
    for idx, noise_std in enumerate(noise_levels):
        res_dict = results_by_noise[noise_std]['res_dict']
        accuracies = [res_dict[perc]['accuracy'] for perc in percentages]
        ax2.plot([p * 100 for p in percentages], accuracies, 'o-',
                linewidth=2, markersize=8, color=colors[idx],
                label=f'Noise σ={noise_std}')

    ax2.set_xlabel('OOD Percentage (%)', fontsize=14)
    ax2.set_ylabel('Overall Accuracy', fontsize=14)
    ax2.set_title('Overall Accuracy vs OOD Ratio', fontsize=15, fontweight='bold')
    ax2.set_ylim([0, 1.05])
    ax2.grid(True, alpha=0.3)
    ax2.legend(loc='best', fontsize=12)
    ax2.set_xticks([p * 100 for p in percentages])
    ax2.tick_params(labelsize=12)

    # ============ Plot 3: ROC AUC vs OOD Ratio ============
    ax3 = axes[1, 0]
    for idx, noise_std in enumerate(noise_levels):
        res_dict = results_by_noise[noise_std]['res_dict']
        roc_aucs = [res_dict[perc]['roc_auc'] for perc in percentages if res_dict[perc]['roc_auc'] is not None]
        valid_percentages = [perc for perc in percentages if res_dict[perc]['roc_auc'] is not None]

        if roc_aucs:
            ax3.plot([p * 100 for p in valid_percentages], roc_aucs, 'o-',
                    linewidth=2, markersize=8, color=colors[idx],
                    label=f'Noise σ={noise_std}')

    ax3.axhline(y=0.5, color='r', linestyle='--', label='Random Classifier', alpha=0.7)
    ax3.set_xlabel('OOD Percentage (%)', fontsize=14)
    ax3.set_ylabel('ROC AUC', fontsize=14)
    ax3.set_title('ROC AUC vs OOD Ratio', fontsize=15, fontweight='bold')
    ax3.set_ylim([0, 1.05])
    ax3.grid(True, alpha=0.3)
    ax3.legend(loc='best', fontsize=12)
    ax3.tick_params(labelsize=12)

    # ============ Plot 4: ID Accuracy and OOD Accuracy Comparison ============
    ax4 = axes[1, 1]

    # Plot ID accuracy for each noise level
    for idx, noise_std in enumerate(noise_levels):
        res_dict = results_by_noise[noise_std]['res_dict']
        id_accuracies = [res_dict[perc]['id_accuracy'] for perc in percentages]
        ax4.plot([p * 100 for p in percentages], id_accuracies, 's-',
                linewidth=2, markersize=8, color=colors[idx], alpha=0.7,
                label=f'ID Acc (σ={noise_std})')

    # Plot OOD accuracy for each noise level with dashed lines
    for idx, noise_std in enumerate(noise_levels):
        res_dict = results_by_noise[noise_std]['res_dict']
        ood_accuracies = [res_dict[perc]['ood_accuracy'] for perc in percentages]
        ax4.plot([p * 100 for p in percentages], ood_accuracies, 'o--',
                linewidth=2, markersize=8, color=colors[idx], alpha=0.7,
                label=f'OOD Acc (σ={noise_std})')

    ax4.set_xlabel('OOD Percentage (%)', fontsize=14)
    ax4.set_ylabel('Accuracy', fontsize=14)
    ax4.set_title('ID and OOD Accuracy Comparison', fontsize=15, fontweight='bold')
    ax4.set_ylim([0, 1.05])
    ax4.grid(True, alpha=0.3)
    ax4.legend(loc='best', fontsize=10, ncol=2)
    ax4.set_xticks([p * 100 for p in percentages])
    ax4.tick_params(labelsize=12)

    plt.tight_layout(pad=2.5)
    save_path = os.path.join(save_dir, 'noise_level_comparison.png')
    plt.savefig(save_path, dpi=300, bbox_inches='tight')
    print(f"\nSaved noise level comparison plot to: {save_path}")
    plt.close()

    # ============ Create a detailed summary table ============
    print("\n" + "="*120)
    print("Detailed Comparison Across Noise Levels:")
    print("="*120)

    for noise_std in noise_levels:
        print(f"\nNoise Level σ = {noise_std}")
        print("-" * 120)
        print(f"{'OOD %':>8} | {'Mean Score':>12} | {'ROC AUC':>10} | {'Accuracy':>10} | {'ID Acc':>10} | {'OOD Acc':>10}")
        print("-" * 120)

        res_dict = results_by_noise[noise_std]['res_dict']
        for perc in percentages:
            metrics = res_dict[perc]
            roc_str = f"{metrics['roc_auc']:.4f}" if metrics['roc_auc'] is not None else "N/A"
            acc_str = f"{metrics['accuracy']:.4f}" if metrics['accuracy'] is not None else "N/A"
            id_acc_str = f"{metrics['id_accuracy']:.4f}" if metrics['id_accuracy'] is not None else "N/A"
            ood_acc_str = f"{metrics['ood_accuracy']:.4f}" if metrics['ood_accuracy'] is not None else "N/A"

            print(f"{perc:>7.1%} | {metrics['mean_score']:>12.4f} | {roc_str:>10} | {acc_str:>10} | {id_acc_str:>10} | {ood_acc_str:>10}")

    print("="*120 + "\n")


if __name__ == "__main__":
    # Parse command line arguments
    args = parse_args()
    args.obs_dim = (args.obs_dim,)

    # Load configuration
    print(f"Loading configuration from: {args.config}")
    config = args.config

    # Override config with command line arguments if provided
    if args.device is not None:
        config['device'] = args.device
    if args.epochs is not None:
        config['epochs'] = args.epochs
    if args.verbose:
        config['verbose'] = True

    # Override config with RL-specific arguments
    if args.data_path is not None:
        args.data_path = args.data_path  # Keep as args attribute for compatibility
    if args.task != 'synthetic':
        args.task = args.task
    args.obs_shape = tuple(args.obs_dim)
    args.action_dim = args.action_dim

    # Set random seed for reproducibility
    if 'seed' in config:
        torch.manual_seed(config['seed'])
        np.random.seed(config['seed'])

    # Determine device: CLI overrides config
    cli_device = args.device
    cfg_device = config.get('device', None)

    device = cli_device if cli_device is not None else (cfg_device or 'cpu')

    if isinstance(device, str) and device.startswith("cuda") and not torch.cuda.is_available():
        print(f"{device} not available, falling back to CPU")
        device = "cpu"

    # Make sure everyone agrees on the same device
    args.device = device
    config["device"] = device

    print(f"Using device: {device}")


    # Choose data loading mode
    use_rl_data = config.get('use_rl_data', args.task != 'synthetic')

    # Only create environment if needed (when data_path is not provided)
    env = None
    if use_rl_data and args.data_path is None:
        try:
            env = gym.make(args.task)
        except Exception as e:
            print(f"Warning: Could not create environment {args.task}: {e}")
            print("Will use data_path instead if provided")

    if use_rl_data:
        print("Loading RL dataset for KDE training...")

        # Load RL data (next_observations + actions)
        train_data, val_data, test_data, kde_input_dim = load_rl_data_for_kde(
            args=args,
            env=env,  
            val_split_ratio=config.get('val_ratio', 0.2),
            test_split_ratio=config.get('test_ratio', 0.2)
        )

        # For RL data, we don't have separate anomaly data for evaluation
        # We'll use a portion of validation data as "normal" and generate synthetic anomalies
        n_test = len(test_data)
        test_normal = test_data

        # Generate synthetic anomalies in the same dimension as RL data
        anomaly_data = torch.randn(n_test // 2, kde_input_dim) * 3 + 5  # Offset anomalies

        # Update input dimension in config
        config['input_dim'] = kde_input_dim

    else:
        print("Creating synthetic data...")
        normal_data, anomaly_data = create_synthetic_data(
            n_samples=config.get('n_samples', 2000),
            dim=config.get('input_dim', 2),
            anomaly_type=config.get('anomaly_type', 'outlier')
        )
        print(anomaly_data.shape)
        # # Split normal data into train/val/test
        # train_ratio = config.get('train_ratio', 0.6)
        # val_ratio = config.get('val_ratio', 0.2)

        # n_train = int(train_ratio * len(normal_data))
        # n_val = int(val_ratio * len(normal_data))

        # train_data = normal_data[:n_train]
        # val_data = normal_data[n_train:n_train+n_val]
        # test_normal = normal_data[n_train+n_val:]

    if config.get('verbose', True):
        print(f"Data shapes - Train: {train_data.shape}, Val: {val_data.shape}, "
              f"Test Normal: {test_normal.shape}, Test Anomaly: {anomaly_data.shape}")

    # Create and train model
    print("Creating RealNVP model...")
    model = RealNVP(
        input_dim=config.get('input_dim', 2),
        num_layers=config.get('num_layers', 6),
        hidden_dims=config.get('hidden_dims', [256, 256]),
        device=device
    ).to(device)

    # print("Training RealNVP model...")
    # history = model.fit(
    #     train_data=train_data,
    #     val_data=val_data,
    #     epochs=config.get('epochs', 100),
    #     batch_size=config.get('batch_size', 128),
    #     lr=config.get('lr', 1e-3),
    #     patience=config.get('patience', 15),
    #     verbose=config.get('verbose', True)
    # )
<<<<<<< HEAD
    # # Save model if requested
=======
    # Save model if requested
>>>>>>> 69316d15
    # if config.get('model_save_path', False):
    #     save_path = config.get('model_save_path', 'saved_models/realnvp')
    #     os.makedirs(os.path.dirname(save_path), exist_ok=True)
    #     model.save_model(save_path)
    #     print(f"Model saved to: {save_path}_model.pth")
    #load pretrained model
    model_dict = RealNVP.load_model(save_path=args.model_save_path)
    model = model_dict['model']
    model.to(device)

    print(args.device)
    model.threshold = model_dict['thr']
    print(model.device)
    # Evaluate anomaly detection
    print("\nEvaluating anomaly detection performance...")
    # results = model.evaluate_anomaly_detection(
    #     normal_data=test_normal.to(model.device),
    #     anomaly_data=anomaly_data.to(model.device),
    #     plot=config.get('plot_results', True)
    # )
    print(type(train_data))
    train_data = train_data.to(model.device)
    val_data = val_data.to(model.device)
    test_data = test_data.to(model.device)
    print(train_data.device)
    print(model.device)

    predictions_tr = model.predict(train_data)
    scores_tr = model.score_samples(train_data)
    print('TRAINING SCORE', scores_tr.mean().item())
    scores_test_in_dist = model.score_samples(test_data)
    anomaly_test_res  = model.score_samples(anomaly_data.to(model.device))

    # small_train = train_data[predictions_tr == 1][: int(0.1 * len(train_data))].cpu().numpy()
    # noisy_train = small_train + np.random.normal(0, 0.1, small_train.shape)
    # normal_data = torch.FloatTensor(np.concatenate([small_train, noisy_train], axis=0)).to(model.device)

    print("\n" + "="*80)
    print("OOD Test Results with Different Noise Levels:")
    print("="*80)

    # Test with 3 different noise levels
    noise_levels = [0.05, 0.1, 0.5]  # Low, Medium, High noise
    results_by_noise = create_ood_test_multiple_noise_levels(
        data=train_data,
        model=model,
        percentage=[0.1, 0.3, 0.5, 0.7, 0.9],
        noise_levels=noise_levels
    )

  
    # Plot validation vs test ID distribution
    print("\n" + "="*80)
    print("Creating Validation vs Test ID Distribution Plot...")
    print("="*80 + "\n")
    plot_val_test_id_distribution(
        model=model,
        val_data=val_data,
        test_id_data=test_data,
        thr=model.threshold,
        title="Validation vs Test ID Log-Likelihood Distribution",
        savepath=f"figures/{args.task}/val_test_id_distribution.png",
        bins=50
    )

    # Generate comprehensive plots
    print("\n" + "="*80)
    print("Generating Visualization Plots...")
    print("="*80 + "\n")

    # Plot comparison across all noise levels
    compare_noise_levels(
        results_by_noise=results_by_noise,
        test_id_score=scores_test_in_dist.mean().item(),
        save_dir=f"figures/{args.task}"
    )

    # Generate individual plots for each noise level
    for noise_std in noise_levels:
        print(f"\nGenerating plots for noise level σ={noise_std}...")
        test_ood_dict = results_by_noise[noise_std]['data_dict']
        res_ood_dict = results_by_noise[noise_std]['res_dict']

        # Create subdirectory for this noise level
        noise_dir = f"figures/{args.task}/noise_{noise_std}"
        os.makedirs(noise_dir, exist_ok=True)

        # Plot 1: Comprehensive metrics summary (likelihood, accuracy, AUC)
        plot_ood_metrics(
            res_dict=res_ood_dict,
            test_id_score=scores_test_in_dist.mean().item(),
            save_dir=noise_dir
        )

        # Plot 2: ROC curves comparison
        plot_roc_curves(
            model=model,
            test_ood_dict=test_ood_dict,
            res_ood_dict=res_ood_dict,
            save_dir=noise_dir
        )

        # Plot 3: Likelihood histograms for all OOD ratios
        plot_likelihood_histograms(
            model=model,
            test_ood_dict=test_ood_dict,
            test_id_data=test_data,
            save_dir=noise_dir
        )

    # Original likelihood distribution plot
    # plot_likelihood_distributions(
    #     model,
    #     train_data,
    #     val_data,
    #     ood_data=normal_data,
    #     thr=model.threshold,
    #     title="Likelihood Distribution",
    #     savepath=None,
    #     bins=50
    # )

    print("\n" + "="*80)
    print("All plots saved to 'figures/' directory")
    print("="*80)
    # print(f"ROC AUC: {results['roc_auc']:.3f}")
    # print(f"Accuracy: {results['accuracy']:.3f}")
    # print(f"Normal data log prob: {results['normal_log_prob_mean']:.3f} ± {results['normal_log_prob_std']:.3f}")
    # print(f"Anomaly data log prob: {results['anomaly_log_prob_mean']:.3f} ± {results['anomaly_log_prob_std']:.3f}")


    
    print("Scores test ID (pure test set):", scores_test_in_dist.mean().item())

    print("\nRealNVP training and evaluation completed!")<|MERGE_RESOLUTION|>--- conflicted
+++ resolved
@@ -1503,11 +1503,7 @@
     #     patience=config.get('patience', 15),
     #     verbose=config.get('verbose', True)
     # )
-<<<<<<< HEAD
-    # # Save model if requested
-=======
     # Save model if requested
->>>>>>> 69316d15
     # if config.get('model_save_path', False):
     #     save_path = config.get('model_save_path', 'saved_models/realnvp')
     #     os.makedirs(os.path.dirname(save_path), exist_ok=True)
